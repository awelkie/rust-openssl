use libc::{c_int, c_ulong, c_void};
use std::{fmt, ptr};
use std::c_str::CString;

use ffi;
use ssl::error::SslError;

<<<<<<< HEAD
#[allow(dead_code)]
#[repr(C)]
struct BIGNUM {
    d: *mut c_void,
    top: c_int,
    dmax: c_int,
    neg: c_int,
    flags: c_int,
}

#[allow(non_camel_case_types)]
type BN_CTX = *mut c_void;

#[link(name = "crypto")]
extern {
    fn BN_new() -> *mut BIGNUM;
    fn BN_clear_free(bn: *mut BIGNUM);

    fn BN_CTX_new() -> *mut BN_CTX;
    fn BN_CTX_free(ctx: *mut BN_CTX);

    fn BN_set_word(bn: *mut BIGNUM, n: c_ulong) -> c_int;
    fn BN_set_negative(bn: *mut BIGNUM, n: c_int);
    fn BN_num_bits(bn: *mut BIGNUM) -> c_int;

    /* Arithmetic operations on BIGNUMs */
    fn BN_add(r: *mut BIGNUM, a: *mut BIGNUM, b: *mut BIGNUM) -> c_int;
    fn BN_sub(r: *mut BIGNUM, a: *mut BIGNUM, b: *mut BIGNUM) -> c_int;
    fn BN_mul(r: *mut BIGNUM, a: *mut BIGNUM, b: *mut BIGNUM, ctx: *mut BN_CTX) -> c_int;
    fn BN_sqr(r: *mut BIGNUM, a: *mut BIGNUM, ctx: *mut BN_CTX) -> c_int;
    fn BN_div(dv: *mut BIGNUM, rem: *mut BIGNUM, a: *mut BIGNUM, b: *mut BIGNUM, ctx: *mut BN_CTX) -> c_int;
    fn BN_nnmod(rem: *mut BIGNUM, a: *mut BIGNUM, m: *mut BIGNUM, ctx: *mut BN_CTX) -> c_int;
    fn BN_mod_add(r: *mut BIGNUM, a: *mut BIGNUM, b: *mut BIGNUM, m: *mut BIGNUM, ctx: *mut BN_CTX) -> c_int;
    fn BN_mod_sub(r: *mut BIGNUM, a: *mut BIGNUM, b: *mut BIGNUM, m: *mut BIGNUM, ctx: *mut BN_CTX) -> c_int;
    fn BN_mod_mul(r: *mut BIGNUM, a: *mut BIGNUM, b: *mut BIGNUM, m: *mut BIGNUM, ctx: *mut BN_CTX) -> c_int;
    fn BN_mod_sqr(r: *mut BIGNUM, a: *mut BIGNUM, m: *mut BIGNUM, ctx: *mut BN_CTX) -> c_int;
    fn BN_exp(r: *mut BIGNUM, a: *mut BIGNUM, p: *mut BIGNUM, ctx: *mut BN_CTX) -> c_int;
    fn BN_mod_exp(r: *mut BIGNUM, a: *mut BIGNUM, p: *mut BIGNUM, m: *mut BIGNUM, ctx: *mut BN_CTX) -> c_int;
    fn BN_mod_inverse(r: *mut BIGNUM, a: *mut BIGNUM, n: *mut BIGNUM, ctx: *mut BN_CTX) -> *const BIGNUM;
    fn BN_mod_word(r: *mut BIGNUM, w: c_ulong) -> c_ulong;
    fn BN_gcd(r: *mut BIGNUM, a: *mut BIGNUM, b: *mut BIGNUM, ctx: *mut BN_CTX) -> c_int;

    /* Bit operations on BIGNUMs */
    fn BN_set_bit(a: *mut BIGNUM, n: c_int) -> c_int;
    fn BN_clear_bit(a: *mut BIGNUM, n: c_int) -> c_int;
    fn BN_is_bit_set(a: *mut BIGNUM, n: c_int) -> c_int;
    fn BN_mask_bits(a: *mut BIGNUM, n: c_int) -> c_int;
    fn BN_lshift(r: *mut BIGNUM, a: *mut BIGNUM, n: c_int) -> c_int;
    fn BN_lshift1(r: *mut BIGNUM, a: *mut BIGNUM) -> c_int;
    fn BN_rshift(r: *mut BIGNUM, a: *mut BIGNUM, n: c_int) -> c_int;
    fn BN_rshift1(r: *mut BIGNUM, a: *mut BIGNUM) -> c_int;

    /* Comparisons on BIGNUMs */
    fn BN_cmp(a: *mut BIGNUM, b: *mut BIGNUM) -> c_int;
    fn BN_ucmp(a: *mut BIGNUM, b: *mut BIGNUM) -> c_int;
    fn BN_is_zero(a: *mut BIGNUM) -> c_int;

    /* Prime handling */
    fn BN_generate_prime_ex(r: *mut BIGNUM, bits: c_int, safe: c_int, add: *mut BIGNUM, rem: *mut BIGNUM, cb: *const c_void) -> c_int;
    fn BN_is_prime_ex(p: *mut BIGNUM, checks: c_int, ctx: *mut BN_CTX, cb: *const c_void) -> c_int;
    fn BN_is_prime_fasttest_ex(p: *mut BIGNUM, checks: c_int, ctx: *mut BN_CTX, do_trial_division: c_int, cb: *const c_void) -> c_int;

    /* Random number handling */
    fn BN_rand(r: *mut BIGNUM, bits: c_int, top: c_int, bottom: c_int) -> c_int;
    fn BN_pseudo_rand(r: *mut BIGNUM, bits: c_int, top: c_int, bottom: c_int) -> c_int;
    fn BN_rand_range(r: *mut BIGNUM, range: *mut BIGNUM) -> c_int;
    fn BN_pseudo_rand_range(r: *mut BIGNUM, range: *mut BIGNUM) -> c_int;

    /* Conversion from/to binary representation */
    fn BN_bn2bin(a: *mut BIGNUM, to: *mut u8) -> c_int;
    fn BN_bin2bn(s: *const u8, size: c_int, ret: *mut BIGNUM) -> *mut BIGNUM;

    /* Conversion from/to string representation */
    fn BN_bn2dec(a: *mut BIGNUM) -> *const c_char;
    fn CRYPTO_free(buf: *const c_char);
}

pub struct BigNum(*mut BIGNUM);
=======
pub struct BigNum(*mut ffi::BIGNUM);
>>>>>>> c3603b0d

#[repr(C)]
pub enum RNGProperty {
    MsbMaybeZero = -1,
    MsbOne = 0,
    TwoMsbOne = 1,
}

macro_rules! with_ctx(
    ($name:ident, $action:block) => ({
        let $name = ffi::BN_CTX_new();
        if ($name).is_null() {
            Err(SslError::get())
        } else {
            let r = $action;
            ffi::BN_CTX_free($name);
            r
        }
    });
)

macro_rules! with_bn(
    ($name:ident, $action:block) => ({
        let tmp = BigNum::new();
        match tmp {
            Ok($name) => {
                if $action {
                    Ok($name)
                } else {
                    Err(SslError::get())
                }
            },
            Err(err) => Err(err),
        }
    });
)

macro_rules! with_bn_in_ctx(
    ($name:ident, $ctx_name:ident, $action:block) => ({
        let tmp = BigNum::new();
        match tmp {
            Ok($name) => {
                let $ctx_name = ffi::BN_CTX_new();
                if ($ctx_name).is_null() {
                    Err(SslError::get())
                } else {
                    let r =
                        if $action {
                            Ok($name)
                        } else {
                            Err(SslError::get())
                        };
                    ffi::BN_CTX_free($ctx_name);
                    r
                }
            },
            Err(err) => Err(err),
        }
    });
)

impl BigNum {
    pub fn new() -> Result<BigNum, SslError> {
        unsafe {
            ffi::init();

            let v = try_ssl_null!(ffi::BN_new());
            Ok(BigNum(v))
        }
    }

    pub fn new_from(n: u64) -> Result<BigNum, SslError> {
        BigNum::new().and_then(|v| unsafe {
            try_ssl!(ffi::BN_set_word(v.raw(), n as c_ulong));
            Ok(v)
        })
    }

    pub fn new_from_slice(n: &[u8]) -> Result<BigNum, SslError> {
        BigNum::new().and_then(|v| unsafe {
            try_ssl_null!(ffi::BN_bin2bn(n.as_ptr(), n.len() as c_int, v.raw()));
            Ok(v)
        })
    }

    pub fn checked_sqr(&self) -> Result<BigNum, SslError> {
        unsafe {
            with_bn_in_ctx!(r, ctx, { ffi::BN_sqr(r.raw(), self.raw(), ctx) == 1 })
        }
    }

    pub fn checked_nnmod(&self, n: &BigNum) -> Result<BigNum, SslError> {
        unsafe {
            with_bn_in_ctx!(r, ctx, { ffi::BN_nnmod(r.raw(), self.raw(), n.raw(), ctx) == 1 })
        }
    }

    pub fn checked_mod_add(&self, a: &BigNum, n: &BigNum) -> Result<BigNum, SslError> {
        unsafe {
            with_bn_in_ctx!(r, ctx, { ffi::BN_mod_add(r.raw(), self.raw(), a.raw(), n.raw(), ctx) == 1 })
        }
    }

    pub fn checked_mod_sub(&self, a: &BigNum, n: &BigNum) -> Result<BigNum, SslError> {
        unsafe {
            with_bn_in_ctx!(r, ctx, { ffi::BN_mod_sub(r.raw(), self.raw(), a.raw(), n.raw(), ctx) == 1 })
        }
    }

    pub fn checked_mod_mul(&self, a: &BigNum, n: &BigNum) -> Result<BigNum, SslError> {
        unsafe {
            with_bn_in_ctx!(r, ctx, { ffi::BN_mod_mul(r.raw(), self.raw(), a.raw(), n.raw(), ctx) == 1 })
        }
    }

    pub fn checked_mod_sqr(&self, n: &BigNum) -> Result<BigNum, SslError> {
        unsafe {
            with_bn_in_ctx!(r, ctx, { ffi::BN_mod_sqr(r.raw(), self.raw(), n.raw(), ctx) == 1 })
        }
    }

    pub fn checked_exp(&self, p: &BigNum) -> Result<BigNum, SslError> {
        unsafe {
            with_bn_in_ctx!(r, ctx, { ffi::BN_exp(r.raw(), self.raw(), p.raw(), ctx) == 1 })
        }
    }

    pub fn checked_mod_exp(&self, p: &BigNum, n: &BigNum) -> Result<BigNum, SslError> {
        unsafe {
            with_bn_in_ctx!(r, ctx, { ffi::BN_mod_exp(r.raw(), self.raw(), p.raw(), n.raw(), ctx) == 1 })
        }
    }

    pub fn checked_mod_inv(&self, n: &BigNum) -> Result<BigNum, SslError> {
        unsafe {
            with_bn_in_ctx!(r, ctx, { !ffi::BN_mod_inverse(r.raw(), self.raw(), n.raw(), ctx).is_null() })
        }
    }

    pub fn mod_word(&self, w: c_ulong) -> c_ulong {
        unsafe {
            return BN_mod_word(self.raw(), w);
        }
    }

    pub fn checked_gcd(&self, a: &BigNum) -> Result<BigNum, SslError> {
        unsafe {
            with_bn_in_ctx!(r, ctx, { ffi::BN_gcd(r.raw(), self.raw(), a.raw(), ctx) == 1 })
        }
    }

    pub fn checked_generate_prime(bits: i32, safe: bool, add: Option<&BigNum>, rem: Option<&BigNum>) -> Result<BigNum, SslError> {
        unsafe {
            with_bn_in_ctx!(r, ctx, {
                let add_arg = add.map(|a| a.raw()).unwrap_or(ptr::null_mut());
                let rem_arg = rem.map(|r| r.raw()).unwrap_or(ptr::null_mut());

                ffi::BN_generate_prime_ex(r.raw(), bits as c_int, safe as c_int, add_arg, rem_arg, ptr::null()) == 1
            })
        }
    }

    pub fn is_prime(&self, checks: i32) -> Result<bool, SslError> {
        unsafe {
            with_ctx!(ctx, {
                Ok(ffi::BN_is_prime_ex(self.raw(), checks as c_int, ctx, ptr::null()) == 1)
            })
        }
    }

    pub fn is_prime_fast(&self, checks: i32, do_trial_division: bool) -> Result<bool, SslError> {
        unsafe {
            with_ctx!(ctx, {
                Ok(ffi::BN_is_prime_fasttest_ex(self.raw(), checks as c_int, ctx, do_trial_division as c_int, ptr::null()) == 1)
            })
        }
    }

    pub fn checked_new_random(bits: i32, prop: RNGProperty, odd: bool) -> Result<BigNum, SslError> {
        unsafe {
            with_bn_in_ctx!(r, ctx, { ffi::BN_rand(r.raw(), bits as c_int, prop as c_int, odd as c_int) == 1 })
        }
    }

    pub fn checked_new_pseudo_random(bits: i32, prop: RNGProperty, odd: bool) -> Result<BigNum, SslError> {
        unsafe {
            with_bn_in_ctx!(r, ctx, { ffi::BN_pseudo_rand(r.raw(), bits as c_int, prop as c_int, odd as c_int) == 1 })
        }
    }

    pub fn checked_rand_in_range(&self) -> Result<BigNum, SslError> {
        unsafe {
            with_bn_in_ctx!(r, ctx, { ffi::BN_rand_range(r.raw(), self.raw()) == 1 })
        }
    }

    pub fn checked_pseudo_rand_in_range(&self) -> Result<BigNum, SslError> {
        unsafe {
            with_bn_in_ctx!(r, ctx, { ffi::BN_pseudo_rand_range(r.raw(), self.raw()) == 1 })
        }
    }

    pub fn set_bit(&mut self, n: i32) -> Result<(), SslError> {
        unsafe {
            if ffi::BN_set_bit(self.raw(), n as c_int) == 1 {
                Ok(())
            } else {
                Err(SslError::get())
            }
        }
    }

    pub fn clear_bit(&mut self, n: i32) -> Result<(), SslError> {
        unsafe {
            if ffi::BN_clear_bit(self.raw(), n as c_int) == 1 {
                Ok(())
            } else {
                Err(SslError::get())
            }
        }
    }

    pub fn is_bit_set(&self, n: i32) -> bool {
        unsafe {
            ffi::BN_is_bit_set(self.raw(), n as c_int) == 1
        }
    }

    pub fn mask_bits(&mut self, n: i32) -> Result<(), SslError> {
        unsafe {
            if ffi::BN_mask_bits(self.raw(), n as c_int) == 1 {
                Ok(())
            } else {
                Err(SslError::get())
            }
        }
    }

    pub fn checked_shl1(&self) -> Result<BigNum, SslError> {
        unsafe {
            with_bn!(r, { ffi::BN_lshift1(r.raw(), self.raw()) == 1 })
        }
    }

    pub fn checked_shr1(&self) -> Result<BigNum, SslError> {
        unsafe {
            with_bn!(r, { ffi::BN_rshift1(r.raw(), self.raw()) == 1 })
        }
    }

    pub fn checked_add(&self, a: &BigNum) -> Result<BigNum, SslError> {
        unsafe {
            with_bn!(r, { ffi::BN_add(r.raw(), self.raw(), a.raw()) == 1 })
        }
    }

    pub fn checked_sub(&self, a: &BigNum) -> Result<BigNum, SslError> {
        unsafe {
            with_bn!(r, { ffi::BN_sub(r.raw(), self.raw(), a.raw()) == 1 })
        }
    }

    pub fn checked_mul(&self, a: &BigNum) -> Result<BigNum, SslError> {
        unsafe {
            with_bn_in_ctx!(r, ctx, { ffi::BN_mul(r.raw(), self.raw(), a.raw(), ctx) == 1 })
        }
    }

    pub fn checked_div(&self, a: &BigNum) -> Result<BigNum, SslError> {
        unsafe {
            with_bn_in_ctx!(r, ctx, { ffi::BN_div(r.raw(), ptr::null_mut(), self.raw(), a.raw(), ctx) == 1 })
        }
    }

    pub fn checked_mod(&self, a: &BigNum) -> Result<BigNum, SslError> {
        unsafe {
            with_bn_in_ctx!(r, ctx, { ffi::BN_div(ptr::null_mut(), r.raw(), self.raw(), a.raw(), ctx) == 1 })
        }
    }

    pub fn checked_shl(&self, a: &i32) -> Result<BigNum, SslError> {
        unsafe {
            with_bn!(r, { ffi::BN_lshift(r.raw(), self.raw(), *a as c_int) == 1 })
        }
    }

    pub fn checked_shr(&self, a: &i32) -> Result<BigNum, SslError> {
        unsafe {
            with_bn!(r, { ffi::BN_rshift(r.raw(), self.raw(), *a as c_int) == 1 })
        }
    }

    pub fn negate(&mut self) {
        unsafe {
            ffi::BN_set_negative(self.raw(), !self.is_negative() as c_int)
        }
    }

    pub fn abs_cmp(&self, oth: BigNum) -> Ordering {
        unsafe {
            let res = ffi::BN_ucmp(self.raw(), oth.raw()) as i32;
            if res < 0 {
                Less
            } else if res > 0 {
                Greater
            } else {
                Equal
            }
        }
    }

    pub fn is_negative(&self) -> bool {
        unsafe {
            (*self.raw()).neg == 1
        }
    }

    pub fn num_bits(&self) -> i32 {
        unsafe {
            ffi::BN_num_bits(self.raw()) as i32
        }
    }

    pub fn num_bytes(&self) -> i32 {
        (self.num_bits() + 7) / 8
    }

    unsafe fn raw(&self) -> *mut ffi::BIGNUM {
        let BigNum(n) = *self;
        n
    }

    pub fn to_vec(&self) -> Vec<u8> {
        let size = self.num_bytes() as uint;
        let mut v = Vec::with_capacity(size);
        unsafe {
            ffi::BN_bn2bin(self.raw(), v.as_mut_ptr());
            v.set_len(size);
        }
        v
    }

    pub fn to_dec_str(&self) -> String {
        unsafe {
            let buf = ffi::BN_bn2dec(self.raw());
            assert!(!buf.is_null());
            let c_str = CString::new(buf, false);
            let str = c_str.as_str().unwrap().to_string();
            ffi::CRYPTO_free(buf as *mut c_void);
            str
        }
    }
}

impl fmt::Show for BigNum {
    fn fmt(&self, f: &mut fmt::Formatter) -> fmt::Result {
        write!(f, "{}", self.to_dec_str())
    }
}

impl Eq for BigNum { }
impl PartialEq for BigNum {
    fn eq(&self, oth: &BigNum) -> bool {
        unsafe {
            ffi::BN_cmp(self.raw(), oth.raw()) == 0
        }
    }
}

impl Ord for BigNum {
    fn cmp(&self, oth: &BigNum) -> Ordering {
        self.partial_cmp(oth).unwrap()
    }
}

impl PartialOrd for BigNum {
    fn partial_cmp(&self, oth: &BigNum) -> Option<Ordering> {
        unsafe {
            let v = ffi::BN_cmp(self.raw(), oth.raw());
            let ret =
                if v == 0 {
                    Equal
                } else if v < 0 {
                    Less
                } else {
                    Greater
                };
            Some(ret)
        }
    }
}

impl Drop for BigNum {
    fn drop(&mut self) {
        unsafe {
            if !self.raw().is_null() {
                ffi::BN_clear_free(self.raw());
            }
        }
    }
}

pub mod unchecked {
    use ffi;
    use super::{BigNum};

    impl Add<BigNum, BigNum> for BigNum {
        fn add(&self, oth: &BigNum) -> BigNum {
            self.checked_add(oth).unwrap()
        }
    }

    impl Sub<BigNum, BigNum> for BigNum {
        fn sub(&self, oth: &BigNum) -> BigNum {
            self.checked_sub(oth).unwrap()
        }
    }

    impl Mul<BigNum, BigNum> for BigNum {
        fn mul(&self, oth: &BigNum) -> BigNum {
            self.checked_mul(oth).unwrap()
        }
    }

    impl Div<BigNum, BigNum> for BigNum {
        fn div(&self, oth: &BigNum) -> BigNum {
            self.checked_div(oth).unwrap()
        }
    }

    impl Rem<BigNum, BigNum> for BigNum {
        fn rem(&self, oth: &BigNum) -> BigNum {
            self.checked_mod(oth).unwrap()
        }
    }

    impl Shl<i32, BigNum> for BigNum {
        fn shl(&self, n: &i32) -> BigNum {
            self.checked_shl(n).unwrap()
        }
    }

    impl Shr<i32, BigNum> for BigNum {
        fn shr(&self, n: &i32) -> BigNum {
            self.checked_shr(n).unwrap()
        }
    }

    impl Clone for BigNum {
        fn clone(&self) -> BigNum {
            unsafe {
                let r = ffi::BN_dup(self.raw());
                if r.is_null() {
                    panic!("Unexpected null pointer from BN_dup(..)")
                } else {
                    BigNum(r)
                }
            }
        }
    }

    impl Neg<BigNum> for BigNum {
        fn neg(&self) -> BigNum {
            let mut n = self.clone();
            n.negate();
            n
        }
    }
}

#[cfg(test)]
mod tests {
    use bn::BigNum;

    #[test]
    fn test_to_from_slice() {
        let v0 = BigNum::new_from(10203004_u64).unwrap();
        let vec = v0.to_vec();
        let v1 = BigNum::new_from_slice(vec.as_slice()).unwrap();

        assert!(v0 == v1);
    }

    #[test]
    fn test_negation() {
        let a = BigNum::new_from(909829283_u64).unwrap();

        assert!(!a.is_negative());
        assert!((-a).is_negative());
    }


    #[test]
    fn test_prime_numbers() {
        let a = BigNum::new_from(19029017_u64).unwrap();
        let p = BigNum::checked_generate_prime(128, true, None, Some(&a)).unwrap();

        assert!(p.is_prime(100).unwrap());
        assert!(p.is_prime_fast(100, true).unwrap());
    }
}<|MERGE_RESOLUTION|>--- conflicted
+++ resolved
@@ -5,88 +5,7 @@
 use ffi;
 use ssl::error::SslError;
 
-<<<<<<< HEAD
-#[allow(dead_code)]
-#[repr(C)]
-struct BIGNUM {
-    d: *mut c_void,
-    top: c_int,
-    dmax: c_int,
-    neg: c_int,
-    flags: c_int,
-}
-
-#[allow(non_camel_case_types)]
-type BN_CTX = *mut c_void;
-
-#[link(name = "crypto")]
-extern {
-    fn BN_new() -> *mut BIGNUM;
-    fn BN_clear_free(bn: *mut BIGNUM);
-
-    fn BN_CTX_new() -> *mut BN_CTX;
-    fn BN_CTX_free(ctx: *mut BN_CTX);
-
-    fn BN_set_word(bn: *mut BIGNUM, n: c_ulong) -> c_int;
-    fn BN_set_negative(bn: *mut BIGNUM, n: c_int);
-    fn BN_num_bits(bn: *mut BIGNUM) -> c_int;
-
-    /* Arithmetic operations on BIGNUMs */
-    fn BN_add(r: *mut BIGNUM, a: *mut BIGNUM, b: *mut BIGNUM) -> c_int;
-    fn BN_sub(r: *mut BIGNUM, a: *mut BIGNUM, b: *mut BIGNUM) -> c_int;
-    fn BN_mul(r: *mut BIGNUM, a: *mut BIGNUM, b: *mut BIGNUM, ctx: *mut BN_CTX) -> c_int;
-    fn BN_sqr(r: *mut BIGNUM, a: *mut BIGNUM, ctx: *mut BN_CTX) -> c_int;
-    fn BN_div(dv: *mut BIGNUM, rem: *mut BIGNUM, a: *mut BIGNUM, b: *mut BIGNUM, ctx: *mut BN_CTX) -> c_int;
-    fn BN_nnmod(rem: *mut BIGNUM, a: *mut BIGNUM, m: *mut BIGNUM, ctx: *mut BN_CTX) -> c_int;
-    fn BN_mod_add(r: *mut BIGNUM, a: *mut BIGNUM, b: *mut BIGNUM, m: *mut BIGNUM, ctx: *mut BN_CTX) -> c_int;
-    fn BN_mod_sub(r: *mut BIGNUM, a: *mut BIGNUM, b: *mut BIGNUM, m: *mut BIGNUM, ctx: *mut BN_CTX) -> c_int;
-    fn BN_mod_mul(r: *mut BIGNUM, a: *mut BIGNUM, b: *mut BIGNUM, m: *mut BIGNUM, ctx: *mut BN_CTX) -> c_int;
-    fn BN_mod_sqr(r: *mut BIGNUM, a: *mut BIGNUM, m: *mut BIGNUM, ctx: *mut BN_CTX) -> c_int;
-    fn BN_exp(r: *mut BIGNUM, a: *mut BIGNUM, p: *mut BIGNUM, ctx: *mut BN_CTX) -> c_int;
-    fn BN_mod_exp(r: *mut BIGNUM, a: *mut BIGNUM, p: *mut BIGNUM, m: *mut BIGNUM, ctx: *mut BN_CTX) -> c_int;
-    fn BN_mod_inverse(r: *mut BIGNUM, a: *mut BIGNUM, n: *mut BIGNUM, ctx: *mut BN_CTX) -> *const BIGNUM;
-    fn BN_mod_word(r: *mut BIGNUM, w: c_ulong) -> c_ulong;
-    fn BN_gcd(r: *mut BIGNUM, a: *mut BIGNUM, b: *mut BIGNUM, ctx: *mut BN_CTX) -> c_int;
-
-    /* Bit operations on BIGNUMs */
-    fn BN_set_bit(a: *mut BIGNUM, n: c_int) -> c_int;
-    fn BN_clear_bit(a: *mut BIGNUM, n: c_int) -> c_int;
-    fn BN_is_bit_set(a: *mut BIGNUM, n: c_int) -> c_int;
-    fn BN_mask_bits(a: *mut BIGNUM, n: c_int) -> c_int;
-    fn BN_lshift(r: *mut BIGNUM, a: *mut BIGNUM, n: c_int) -> c_int;
-    fn BN_lshift1(r: *mut BIGNUM, a: *mut BIGNUM) -> c_int;
-    fn BN_rshift(r: *mut BIGNUM, a: *mut BIGNUM, n: c_int) -> c_int;
-    fn BN_rshift1(r: *mut BIGNUM, a: *mut BIGNUM) -> c_int;
-
-    /* Comparisons on BIGNUMs */
-    fn BN_cmp(a: *mut BIGNUM, b: *mut BIGNUM) -> c_int;
-    fn BN_ucmp(a: *mut BIGNUM, b: *mut BIGNUM) -> c_int;
-    fn BN_is_zero(a: *mut BIGNUM) -> c_int;
-
-    /* Prime handling */
-    fn BN_generate_prime_ex(r: *mut BIGNUM, bits: c_int, safe: c_int, add: *mut BIGNUM, rem: *mut BIGNUM, cb: *const c_void) -> c_int;
-    fn BN_is_prime_ex(p: *mut BIGNUM, checks: c_int, ctx: *mut BN_CTX, cb: *const c_void) -> c_int;
-    fn BN_is_prime_fasttest_ex(p: *mut BIGNUM, checks: c_int, ctx: *mut BN_CTX, do_trial_division: c_int, cb: *const c_void) -> c_int;
-
-    /* Random number handling */
-    fn BN_rand(r: *mut BIGNUM, bits: c_int, top: c_int, bottom: c_int) -> c_int;
-    fn BN_pseudo_rand(r: *mut BIGNUM, bits: c_int, top: c_int, bottom: c_int) -> c_int;
-    fn BN_rand_range(r: *mut BIGNUM, range: *mut BIGNUM) -> c_int;
-    fn BN_pseudo_rand_range(r: *mut BIGNUM, range: *mut BIGNUM) -> c_int;
-
-    /* Conversion from/to binary representation */
-    fn BN_bn2bin(a: *mut BIGNUM, to: *mut u8) -> c_int;
-    fn BN_bin2bn(s: *const u8, size: c_int, ret: *mut BIGNUM) -> *mut BIGNUM;
-
-    /* Conversion from/to string representation */
-    fn BN_bn2dec(a: *mut BIGNUM) -> *const c_char;
-    fn CRYPTO_free(buf: *const c_char);
-}
-
-pub struct BigNum(*mut BIGNUM);
-=======
 pub struct BigNum(*mut ffi::BIGNUM);
->>>>>>> c3603b0d
 
 #[repr(C)]
 pub enum RNGProperty {
@@ -226,11 +145,13 @@
         }
     }
 
+/*XXX
     pub fn mod_word(&self, w: c_ulong) -> c_ulong {
         unsafe {
-            return BN_mod_word(self.raw(), w);
-        }
-    }
+            BN_mod_word(self.raw(), w)
+        }
+    }
+*/
 
     pub fn checked_gcd(&self, a: &BigNum) -> Result<BigNum, SslError> {
         unsafe {
